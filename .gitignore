# From: http://shanesbrain.net/2008/7/9/using-xcode-with-git
build
*.pbxuser
*.perspectivev3
*.mode1v3
.DS_Store
profile
<<<<<<< HEAD
llvm
=======
doc
>>>>>>> dde786e3
<|MERGE_RESOLUTION|>--- conflicted
+++ resolved
@@ -5,8 +5,5 @@
 *.mode1v3
 .DS_Store
 profile
-<<<<<<< HEAD
 llvm
-=======
-doc
->>>>>>> dde786e3
+doc